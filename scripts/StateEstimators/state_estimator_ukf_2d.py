--- conflicted
+++ resolved
@@ -253,11 +253,9 @@
             self.initialize_input_time(data)
             # Got a raw slant range reading, so update the initial state
             # vector of the UKF
-<<<<<<< HEAD
+
             self.ukf.x[0] = tof_height
-=======
-            self.ukf.x[0] = data.range * np.cos(r) * np.cos(p)
->>>>>>> f783bfe7
+
             self.ukf.x[1] = 0.0  # initialize velocity as 0 m/s
             # Update the state covariance matrix to reflect estimated
             # measurement error. Variance of the measurement -> variance of
