--- conflicted
+++ resolved
@@ -140,11 +140,7 @@
         timer = 0
         start = time.time()
         while timer < 0.5:
-<<<<<<< HEAD
-            data = [1500, 1500, 1000, 998, 1500, 1500, 1500, 1500]
-=======
             data = [1500,1500,1000,990, 1500, 1500, 1500, 1500]
->>>>>>> c1845a9a
             self.sendCMD(16,MultiWii.SET_RAW_RC,data)
             time.sleep(0.05)
             timer = timer + (time.time() - start)
