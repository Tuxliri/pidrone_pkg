#!/usr/bin/python
import tf
import sys
import rospy
import signal
import numpy as np
from pidrone_pkg.msg import State
from sensor_msgs.msg import Range, Imu
from geometry_msgs.msg import PoseStamped, TwistStamped
from std_msgs.msg import Header, Bool, Empty


class EMAStateEstimator(object):
    ''' A class that subscribes to data from the picamera that is published by
    the vision node and filters the data using an estimated moving average

    Publisher:
    /pidrone/state

    Subscribers:
    /pidrone/infrared
    /pidrone/imu
    /pidrone/picamera/pose
    /pidrone/picamera/twist
    '''

    def __init__(self):
        ''' A constructor for EMAStateEstimator
        '''
        # Initialize the State:
        #######################
        header = Header()
        header.stamp = rospy.Time.now()
        header.frame_id = 'Body'

        self.state = State()
        self.state.header = header

        # store whether twist and range data have been received
        # (pose is not necessary to fly, only to fly with position control)
        self.received_twist_data = False
        self.received_range_data = False

        # whether or not estimate_rigid_transform is called with the first
        # image in sight
        self.analyze_pose_is_transforming_on_first_image = False

        # angle compensation values (to account for tilt of drone)
        self.mw_angle_comp_x = 0
        self.mw_angle_comp_y = 0
        self.mw_angle_coeff = 0.2


    # ROS Subscriber Callback Methods:
    ##################################
    def twist_callback(self, data):
        """ Update the twist of the drone
        Does not alter the angular velocities because these are set by imu
        """
        # update the header stamp
        self.state.header.stamp = data.header.stamp
        # update linear twist data
#TODO TEST
        self.filter_twist(data.twist)
        # update that data has been recieved
        self.received_twist_data = True

    def reset_callback(self, empty):
        """ Reset the current pose of the drone except for the z postion """
        self.state.header.stamp = rospy.Time.now()
        print 'Resetting position in x and y and orientation'
        self.state.pose_with_covariance.pose.position.x = 0
        self.state.pose_with_covariance.pose.position.y = 0
        # reset the orientation
        self.state.pose_with_covariance.pose.orientation = Pose().orientation

    def pose_callback(self, data):
        """ Update the pose of the drone based on the translations published
        by analyze_pose
        """
        # update the header stamp
        self.state.header.stamp = data.header.stamp
        # update the pose data
        self.filter_pose(data.pose)

    def range_callback(self, data):
        """ Update the z-position of the drone """
        # update the z position
        self.filter_range(data.range)
        # set received range data to True
        self.received_range_data = True

    def tofi_callback(self, msg):
        """ Store whether or not the pose data is from the first image. This
        determines whether the pose data is a position esitimate based on the
        first image, or an estimate of the translation from the previous
        image
        """
        self.analyze_pose_is_transforming_on_first_image = msg.data

    # EMA Filtering Methods:
    ########################
    def filter_pose(self, pose):
        """ Calculate the position of the drone based on the pose translations
        using an EMA filter if the pose is based off of the first image, or by
        integrating if the pose is based off the previous image
        """
        # current position of the drone
        position = self.state.pose_with_covariance.pose.position
        # raw measured translations and rotation by analyze_transform
        translation = pose.position
        # constant used for the EMA filter
        alpha = 0.2
        # if the measurement is based off of the first image
        if self.analyze_pose_is_transforming_on_first_image:
            # blend the new measurement with the old position using an EMA filter
            position.x = (1.0 - alpha) * position.x + alpha * translation.x * position.z
            position.y = (1.0 - alpha) * position.y + alpha * translation.y * position.z
        # else the measurement is based off of the previous image
        else:
            # calculate the new position by integrating the new measurement
            position.x += translation.x * position.z
            position.y += translation.y * position.z

        self.state.pose_with_covariance.pose.position = position

    def imu_callback(self, data):
        """ Update the attitude of the drone """
        self.state.pose_with_covariance.pose.orientation = data.orientation
        self.state.twist_with_covariance.twist.angular = data.angular_velocity

    def filter_twist(self, twist):
        """ Run an ema filter on the velocity data and update the state velocity """
        # current position of the drone
        altitude = self.state.pose_with_covariance.pose.position.z
        # measured planar velocities of the drone
        new_vel = twist.linear
        # the current planar velocities of the drone
        velocity = self.state.twist_with_covariance.twist.linear
        # update the angular velocity coefficients to account for the angular
        # motion of the drone
        self.calc_angle_comp_values()
        # the constant for the ema filter
<<<<<<< HEAD
        alpha = 0.8
        velocity.x = (1.0 - alpha) * velocity.x + alpha * new_vel.x * self.state.pose_with_covariance.pose.position.z
        velocity.y = (1.0 - alpha) * velocity.y + alpha * new_vel.y * self.state.pose_with_covariance.pose.position.z
=======
        alpha = 0.4
        velocity.x = self.near_zero((1.0 - alpha) * velocity.x + alpha * (new_vel.x * altitude - self.mw_angle_comp_x))
        velocity.y = self.near_zero((1.0 - alpha) * velocity.y + alpha * (new_vel.y * altitude - self.mw_angle_comp_y))
>>>>>>> db898d00
        self.state.twist_with_covariance.twist.linear = velocity

    def filter_range(self, range_reading):
        """ Smoothe the range reading using and ema filter """
        # the ema filter constant
        alpha = 0.8
        # get the roll and pitch
        r,p,_ = self.get_r_p_y()
        # the z-position of the drone which is calculated by multiplying the
        # the range reading by the cosines of the roll and pitch
        curr_altitude = range_reading * np.cos(r) * np.cos(p)
        prev_altitude = self.state.pose_with_covariance.pose.position.z
        # use an ema filter to smoothe the range reading
        smoothed_altitude= (1.0 - alpha) * curr_altitude + alpha * prev_altitude
        # ensure that the range value is between 0 and 0.55 m
        smoothed_altitude = max(0, min(smoothed_altitude, 0.55))
        # update the current z position
        self.state.pose_with_covariance.pose.position.z = smoothed_altitude


    # Helper Methods:
    #################
    def get_r_p_y(self):
        """ Return the roll, pitch, and yaw from the orientation quaternion """
        x = self.state.pose_with_covariance.pose.orientation.x
        y = self.state.pose_with_covariance.pose.orientation.y
        z = self.state.pose_with_covariance.pose.orientation.z
        w = self.state.pose_with_covariance.pose.orientation.w
        quaternion = (x,y,z,w)
        r,p,y = tf.transformations.euler_from_quaternion(quaternion)
        return r,p,y

    def calc_angle_comp_values(self):
        """ Calculates angle compensation values to account for the tilt of the
        drone when calculating the velocity error """
        altitude = self.state.pose_with_covariance.pose.position.z
        angular_velocities = self.state.twist_with_covariance.twist.angular
        # v = w * r  :  (linear velocity = angular velocity * radius)
        self.mw_angle_comp_x = angular_velocities.x * altitude * self.mw_angle_coeff
        self.mw_angle_comp_y = angular_velocities.y * altitude * self.mw_angle_coeff

    def near_zero(self, n):
        """ Set a number to zero if it is below a threshold value """
        return 0.0 if abs(n) < 1e-6 else n

    def ctrl_c_handler(self, signal, frame):
        """ Exit the program """
        print '\nCaught ctrl-c. Stopping node.'
        sys.exit()

if __name__ == '__main__':

    # ROS setup
    ###########
    # Initialize the state estimator node
    rospy.init_node('state_estimator')

    # Instantiate a PiCameraStateEstimator object
    state_estimator = EMAStateEstimator()

    # Publishers
    ############
    statepub = rospy.Publisher('/pidrone/state', State, queue_size=1, tcp_nodelay=False)

    # Subscribers
    #############
    rospy.Subscriber('/pidrone/picamera/transforming_on_first_image', Bool, state_estimator.tofi_callback)
    rospy.Subscriber("/pidrone/reset_transform", Empty, state_estimator.reset_callback)
    rospy.Subscriber('/pidrone/picamera/twist', TwistStamped, state_estimator.twist_callback)
    rospy.Subscriber('/pidrone/picamera/pose', PoseStamped, state_estimator.pose_callback)
    rospy.Subscriber('/pidrone/infrared', Range, state_estimator.range_callback)
    rospy.Subscriber('/pidrone/imu', Imu, state_estimator.imu_callback)

    # set up ctrl-c handler
    signal.signal(signal.SIGINT, state_estimator.ctrl_c_handler)
    print 'waiting for velocity and range data'
    while not state_estimator.received_twist_data and not state_estimator.received_range_data:
        pass
    print 'Publishing State'

    # set the publishing rate (Hz)
    rate = rospy.Rate(100)
    while not rospy.is_shutdown():
        statepub.publish(state_estimator.state)
        rate.sleep()<|MERGE_RESOLUTION|>--- conflicted
+++ resolved
@@ -141,15 +141,9 @@
         # motion of the drone
         self.calc_angle_comp_values()
         # the constant for the ema filter
-<<<<<<< HEAD
-        alpha = 0.8
-        velocity.x = (1.0 - alpha) * velocity.x + alpha * new_vel.x * self.state.pose_with_covariance.pose.position.z
-        velocity.y = (1.0 - alpha) * velocity.y + alpha * new_vel.y * self.state.pose_with_covariance.pose.position.z
-=======
         alpha = 0.4
         velocity.x = self.near_zero((1.0 - alpha) * velocity.x + alpha * (new_vel.x * altitude - self.mw_angle_comp_x))
         velocity.y = self.near_zero((1.0 - alpha) * velocity.y + alpha * (new_vel.y * altitude - self.mw_angle_comp_y))
->>>>>>> db898d00
         self.state.twist_with_covariance.twist.linear = velocity
 
     def filter_range(self, range_reading):
