import cv2
import numpy as np
from geometry_msgs.msg import PoseStamped
import rospy
import tf
import copy
from pyquaternion import Quaternion
from camera_class import Camera
import time
from h2rPiCam import streamPi

class Homography:
    """ Runs Homography AR"""
    
    def __init__(self, min_match_count = 10, width = 320, height = 240,
    # camera_matrix = np.array([[ 253.70549591,    0.,          162.39457585], 
    #                         [ 0.,          251.25243215,  126.5400089 ], 
    #                         [   0.,            0., 1.        ]]), 
    camera_matrix = np.array([[ 250.0,    0.,          160.0], 
                            [ 0.,          250.0,  120.0], 
                            [   0.,            0., 1.        ]]), 
    dist_coeffs = np.array([ 0.20462996, -0.41924085,  0.00484044,  0.00776978,
                            0.27998478]), 
    aruco_dict = cv2.aruco.Dictionary_get(cv2.aruco.DICT_5X5_50), 
    marker_edge_length = 15.5, kp1=None, des1=None, flann_index_kdtree = 0, 
    index_params = dict(algorithm = 6, table_number = 6,
                        key_size = 12, multi_probe_level = 1), 
    search_params = dict(checks = 50)):

        self.min_match_count = min_match_count
        self.width = width
        self.height = height
        self.camera_matrix = camera_matrix
        self.dist_coeffs = dist_coeffs
        self.aruco_dict = aruco_dict
        self.marker_edge_length = marker_edge_length
        self.kp1 = kp1
        self.des1 = des1
        self.flann_index_kdtree = flann_index_kdtree
        self.index_params = index_params
        self.search_params = search_params
        self.curr_pos = PoseStamped()
        self.curr_pos.header.frame_id = 'world'
        self.est_RT = None
        self.est_H = np.identity(3)
        self.est_H_raw = np.identity(3)
        self.z_average = 1
        self.est_t = np.array([[0, 0, 0]]).T
        self.est_R = np.identity(3)
        self.est_RT = np.identity(4)
<<<<<<< HEAD
        self.good = []
=======
        self.kp_lst = []
        self.des_lst = []
        self.est_RT_lst = []

>>>>>>> 828d659b

# Helper for findAruco
    def detectArucoMarker(self, img):
        corners, ids, regjected = cv2.aruco.detectMarkers(img, self.aruco_dict)
        detected_img = cv2.aruco.drawDetectedMarkers(img, corners, ids)
        rvecs, tvecs, start = cv2.aruco.estimatePoseSingleMarkers(corners,
        self.marker_edge_length, self.camera_matrix, self.dist_coeffs)
        ret = None
        if rvecs != None:
            rot = cv2.Rodrigues(rvecs)[0]   # get the rotation matrix
            inv_rot = np.transpose(rot)             # invert it
            new_translation = np.dot(inv_rot, np.multiply(tvecs[0][0],-1.0))
            ret = np.identity(3), np.array([[new_translation]])
        return ret

    # Returns the R and t found using the Aruco marker
    def findAruco(self, img):
        Rt = self.detectArucoMarker(img) 
        if Rt is None:
            return False
        else:
            self.est_R, tvecs = Rt
            self.est_t = np.transpose(tvecs[0])     
            self.updatePose()
            return True

    def updateH(self, curr_img, prev_img):
        orb = cv2.ORB_create(nfeatures=1000, nlevels=12, scaleFactor=1.1)
        if self.kp1 is None or self.des1 is None:
            self.kp1, self.des1 = orb.detectAndCompute(prev_img,None)
        kp2, des2 = orb.detectAndCompute(curr_img,None)
        print 'Found {} features!'.format(len(kp2))

        self.good = []
        flann = cv2.FlannBasedMatcher(self.index_params, self.search_params)

        if self.des1 is not None and des2 is not None and len(self.des1) > 3 and len(des2) > 3:
            matches = flann.knnMatch(self.des1,des2,k=2)
            # store all the good matches as per Lowe's ratio test.
            for test in matches:
                if len(test) > 1:
                    m, n = test
                    # if m.distance < 0.7*n.distance:
                    #     self.good.append(m)
                    if True:
                        self.good.append(m)

            if len(self.good) > self.min_match_count:
<<<<<<< HEAD
                src_pts = np.float32([self.kp1[m.queryIdx].pt for m in
                self.good]).reshape(-1,1,2)
=======
                src_pts = np.float32([self.kp1[m.queryIdx].pt for m in self.good]).reshape(-1,1,2)
>>>>>>> 828d659b
                dst_pts = np.float32([kp2[m.trainIdx].pt for m in self.good]).reshape(-1,1,2)

                H, mask = cv2.findHomography(src_pts, dst_pts, cv2.RANSAC,5.0)
                self.est_H = H
                # self.est_H /= np.dot(self.est_H, np.array([0,0,1]))[2]
                self.est_H_raw = np.dot(H, self.est_H_raw) # initial  
                # print np.dot(self.est_H_raw, np.array([0,0,1])),
                # print np.dot(self.est_H, np.array([0, 0, 1]))
                # self.est_H = np.dot(H, self.est_H) # test reversed

                # self.kp1 = kp2
                # self.des1 = des2

            return True

        else:
            print "Not enough matches are found - %d/%d" % (len(self.good),self.min_match_count)
            return False
   
    def compose_pose(self, RT):
        pos = PoseStamped()
        quat_r = tf.transformations.quaternion_from_matrix(RT)
        pos.header.frame_id = 'world'
        pos.header.seq += 1
        pos.header.stamp = rospy.Time.now()
        pos.pose.position.x = RT[0][3]
        pos.pose.position.y = RT[1][3]
        pos.pose.position.z = RT[2][3]
        pos.pose.orientation.x = quat_r[0]
        pos.pose.orientation.y = quat_r[1]
        pos.pose.orientation.z = quat_r[2]
        pos.pose.orientation.w = quat_r[3]

        return pos
 
    def decompose_pose(self,p):
        q = Quaternion(p.pose.orientation.w, p.pose.orientation.x,
            p.pose.orientation.y, p.pose.orientation.z)
        T = np.identity(4)
        T[0, 3] = p.pose.position.x
        T[1, 3] = p.pose.position.y
        T[2, 3] = p.pose.position.z
        R = q.rotation_matrix
        RT = np.identity(4)
        RT[0:3, 0:3] = R
        RT[0:3, 3] = T[0:3, 3]
        return RT


    def get_pose_alt(self, start_RT):
        retval, Rs, ts, norms = cv2.decomposeHomographyMat(self.est_H,
                self.camera_matrix)
        # print 'Weve got {} options'.format(len(Rs))
        # if s < len(Rs):
        min_index = 0
        min_z_norm = 0
        for i in range(len(Rs)):
            if norms[i][2] < min_z_norm:
                min_z_norm = norms[i][2]
                min_index = i

        T = np.zeros(3)
        T = ts[min_index] * start_RT[2,3]
        

        RT = np.identity(4)
        RT[0:3, 0:3] = np.identity(3)
        if np.linalg.norm(T) < 10:
            RT[0:3, 3] = T.T

        self.est_RT = np.dot(RT, self.est_RT) # comment out for first frame
       
        return self.est_RT[0:3, 0:3], self.est_RT[0:3, 3], norms[min_index] # comment out for first frame

        # return Rs[min_index], T, norms[min_index] # comment out for integration
        
        # print 'ROTATION MAGNITUDE', np.linalg.norm(R[0:3,0:3]-np.identity(3))
        # twiddle = np.array([[1,0,0],[0,-1,0],[0,0, -1]])
        # start_T = start_RT[0:3,3]
        # start_R = start_RT[0:3,0:3]
        # start_R_inv = start_R.T
        # final_T = start_T + np.dot(start_R_inv, -1 * T)
        # R_twiddled = np.dot(start_R_inv, twiddle)
        
        # # final_R = np.dot(np.dot(start_R, twiddle), R[0:3,0:3])
        # final_R = R_twiddled
        # RT = np.identity(4)
        # RT[0:3,3] = final_T
        # RT[0:3,0:3] = final_R

        # print s
        # print 'RT\n', RT
        # print 'norm\n', norm

        # pos = self.compose_pose(RT)
        # return pos

first_pos = None

def seed_pos(data):
    global first_pos
    if first_pos is None:
        first_pos = data

if __name__ == '__main__':
    rospy.init_node("homography_class")
    pospub = []
    pospub.append(rospy.Publisher('/pidrone/homo_est1', PoseStamped,
        queue_size=1))
    pospub.append(rospy.Publisher('/pidrone/homo_est2', PoseStamped,
        queue_size=1))
    pospub.append(rospy.Publisher('/pidrone/homo_est3', PoseStamped,
        queue_size=1))
    pospub.append(rospy.Publisher('/pidrone/homo_est4', PoseStamped,
        queue_size=1))
    rospy.Subscriber("/pidrone/est_pos", PoseStamped, seed_pos)
    homography = Homography()
    prev_img = streamPi().next()
    position_flag = False
    position = None
    first_img = None
    global first_pos
    print 'Waiting for first position from optitrak'
    while first_pos is None:
        time.sleep(0.001)
    print "found first pos"
    homography.est_RT = decompose_pose(first_pos) 
    start_RT = decompose_pose(first_pos)
    print "decomposed"
    # cv2.namedWindow('preview')
    for curr_img in streamPi():
        if first_img is None: first_img = curr_img
        elif first_img is not None and not position_flag:
            print 'Starting homography calculations'
            position_flag = homography.updateH(curr_img, prev_img = first_img)   
        elif position_flag:
            homography.updateH(curr_img)
            for i in range(4):
                raw_input('press key to continue')
                position = homography.get_pose_alt(start_RT, i)
                print "################"
                if position is not None:
                    pospub[0].publish(position)<|MERGE_RESOLUTION|>--- conflicted
+++ resolved
@@ -48,14 +48,7 @@
         self.est_t = np.array([[0, 0, 0]]).T
         self.est_R = np.identity(3)
         self.est_RT = np.identity(4)
-<<<<<<< HEAD
         self.good = []
-=======
-        self.kp_lst = []
-        self.des_lst = []
-        self.est_RT_lst = []
-
->>>>>>> 828d659b
 
 # Helper for findAruco
     def detectArucoMarker(self, img):
@@ -104,12 +97,7 @@
                         self.good.append(m)
 
             if len(self.good) > self.min_match_count:
-<<<<<<< HEAD
-                src_pts = np.float32([self.kp1[m.queryIdx].pt for m in
-                self.good]).reshape(-1,1,2)
-=======
                 src_pts = np.float32([self.kp1[m.queryIdx].pt for m in self.good]).reshape(-1,1,2)
->>>>>>> 828d659b
                 dst_pts = np.float32([kp2[m.trainIdx].pt for m in self.good]).reshape(-1,1,2)
 
                 H, mask = cv2.findHomography(src_pts, dst_pts, cv2.RANSAC,5.0)
