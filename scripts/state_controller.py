--- conflicted
+++ resolved
@@ -1,11 +1,6 @@
 from pid_class import PID
-<<<<<<< HEAD
-from geometry_msgs.msg import PoseStamped
-from sensor_msgs.msg import Range, Imu
-=======
 from geometry_msgs.msg import PoseStamped, TwistStamped
 from sensor_msgs.msg import Range
->>>>>>> b8b7e8a5
 from std_msgs.msg import String
 import rospy
 import numpy as np
@@ -14,13 +9,7 @@
 import time
 import signal
 import sys
-<<<<<<< HEAD
-import rospkg
-import yaml
-import tf
-=======
-
->>>>>>> b8b7e8a5
+
 
 class StateController(object):
 
@@ -138,147 +127,11 @@
         if self.current_mode == self.FLYING:
             self.update_fly_velocities(msg)
 
-<<<<<<< HEAD
-class StateController(object):
-
-    # Possible modes
-    ARMED = 0
-    DISARMED = 4
-    FLYING = 5
-
-    def __init__(self):
-        # Initial setpoint for the z-position of the drone
-        self.initial_set_z = 30.0
-        # Setpoint for the z-position of the drone
-        self.set_z = self.initial_set_z
-        # Current z-position of the drone according to sensor data
-        self.current_z = 0
-
-        # Tracks x, y velocity error and z-position error
-        self.error = axes_err()
-        # PID controller
-        self.pid = PID()
-
-        # Setpoint for the x-velocity of the drone
-        self.set_vel_x = 0
-        # Setpoint for the y-velocity of the drone
-        self.set_vel_y = 0
-
-        # Time of last heartbeat from the web interface
-        self.last_heartbeat = None
-
-        # Commanded x, y velocity of the drone
-        self.cmd_velocity = [0, 0]
-        # Commanded yaw velocity of the drone
-        self.cmd_yaw_velocity = 0
-
-        # Tracks previous drone attitude
-        self.prev_angx = 0
-        self.prev_angy = 0
-        # Time of previous attitude measurement
-        self.prev_angt = None
-
-        # Angle compensation values (to account for tilt of drone)
-        self.mw_angle_comp_x = 0
-        self.mw_angle_comp_y = 0
-        self.mw_angle_alt_scale = 1.0
-        self.mw_angle_coeff = 10.0
-
-        # Desired and current mode of the drone
-        self.commanded_mode = self.DISARMED
-        self.current_mode = self.DISARMED
-
-        # Flight controller that receives commands to control motion of the drone
-        self.board = MultiWii("/dev/ttyUSB0")
-
-    def arm(self):
-        """Arms the drone by sending the arm command to the flight controller"""
-        arm_cmd = [1500, 1500, 2000, 900]
-        self.board.sendCMD(8, MultiWii.SET_RAW_RC, arm_cmd)
-        #rospy.sleep(0.01)
-        self.board.receiveDataPacket()
-        rospy.sleep(1)
-
-    def disarm(self):
-        """Disarms the drone by sending the disarm command to the flight controller"""
-        disarm_cmd = [1500, 1500, 1000, 900]
-        self.board.sendCMD(8, MultiWii.SET_RAW_RC, disarm_cmd)
-        #rospy.sleep(0.01)
-        self.board.receiveDataPacket()
-        rospy.sleep(1)
-
-    def idle(self):
-        """Enables the drone to continue arming until commanded otherwise"""
-        idle_cmd = [1500, 1500, 1500, 1000]
-        self.board.sendCMD(8, MultiWii.SET_RAW_RC, idle_cmd)
-        #rospy.sleep(0.01)
-        self.board.receiveDataPacket()
-        rospy.sleep(1)
-
-    def fly(self, fly_cmd):
-        """Enables flight by sending the calculated flight command to the flight controller"""
-        self.board.sendCMD(8, MultiWii.SET_RAW_RC, fly_cmd)
-        #rospy.sleep(0.01)
-        self.board.receiveDataPacket()
-        rospy.sleep(1)
-
-    def update_fly_velocities(self, msg):
-        """Updates the desired x, y, yaw velocities and z-position"""
-        if msg is not None:
-            self.set_vel_x = msg.x_velocity
-            self.set_vel_y = msg.y_velocity
-
-            self.cmd_velocity = [msg.x_i, msg.y_i]
-            self.cmd_yaw_velocity = msg.yaw_velocity
-
-            new_set_z = self.set_z + msg.z_velocity
-            if 0.0 < new_set_z < 49.0:
-                self.set_z = new_set_z
-
-    def heartbeat_callback(self, msg):
-        """Updates the time of the most recent heartbeat sent from the web interface"""
-        self.last_heartbeat = rospy.Time.now()
-
-    def infrared_callback(self, msg):
-        """Updates the current z-position of the drone as measured by the infrared sensor"""
-        # Scales infrared sensor reading to get z accounting for tilt of the drone
-        self.current_z = msg.range * self.mw_angle_alt_scale
-        self.error.z.err = self.set_z - self.current_z
-
-    def vrpn_callback(self, msg):
-        """Updates the current z-position of the drone as measured by the motion capture rig"""
-        # Mocap uses y-axis to represent the drone's z-axis motion
-        self.current_z = msg.pose.position.y
-        self.error.z.err = self.set_z - self.current_z
-
-    def plane_callback(self, msg):
-        """Calculates error for x, y planar motion of the drone"""
-        self.error.x.err = (msg.x.err - self.mw_angle_comp_x) * self.current_z + self.set_vel_x
-        self.error.y.err = (msg.y.err + self.mw_angle_comp_y) * self.current_z + self.set_vel_y
-
-    def mode_callback(self, msg):
-        """Updates commanded mode of the drone and updates targeted velocities if the drone is flying"""
-        self.commanded_mode = msg.mode
-        
-        if self.current_mode == self.FLYING:
-            self.update_fly_velocities(msg)
-
     def calc_angle_comp_values(self, mw_data):
         """Calculates angle compensation values to account for the tilt of the drone"""
         new_angt = time.time()
         new_angx = mw_data['angx'] / 180.0 * np.pi
         new_angy = mw_data['angy'] / 180.0 * np.pi
-        self.mw_angle_comp_x = np.tan((new_angx - self.prev_angx) * (new_angt - self.prev_angt)) * self.mw_angle_coeff
-        self.mw_angle_comp_y = np.tan((new_angy - self.prev_angy) * (new_angt - self.prev_angt)) * self.mw_angle_coeff
-
-        self.mw_angle_alt_scale = np.cos(new_angx) * np.cos(new_angy)
-
-=======
-    def calc_angle_comp_values(self, mw_data):
-        """Calculates angle compensation values to account for the tilt of the drone"""
-        new_angt = time.time()
-        new_angx = mw_data['angx'] / 180.0 * np.pi
-        new_angy = mw_data['angy'] / 180.0 * np.pi
 
         # Passes angle of drone and correct velocity of drone
         self.angle.twist.angular.x = new_angx
@@ -290,7 +143,6 @@
         self.mw_angle_comp_y = np.tan((new_angy - self.prev_angy) * dt) * self.mw_angle_coeff
 
         self.mw_angle_alt_scale = np.cos(new_angx) * np.cos(new_angy)
->>>>>>> b8b7e8a5
         self.pid.throttle.mw_angle_alt_scale = self.mw_angle_alt_scale
 
         self.prev_angx = new_angx
@@ -326,19 +178,11 @@
     errpub = rospy.Publisher('/pidrone/err', axes_err, queue_size=1)
     modepub = rospy.Publisher('/pidrone/mode', Mode, queue_size=1)
     statepub = rospy.Publisher('/pidrone/state', State, queue_size=1, tcp_nodelay=False)
-<<<<<<< HEAD
-    imupub = rospy.Publisher('/pidrone/imu', Imu, queue_size=1, tcp_nodelay=False)
-
-    # Subscribers
-    #############
-    rospy.Subscriber("/pidrone/plane_err", axes_err, sc.plane_callback)
-=======
     anglepub = rospy.Publisher('/pidrone/angle', TwistStamped, queue_size=1, tcp_nodelay=False)
 
     # Subscribers
     #############
     rospy.Subscriber("/pidrone/plane_err", TwistStamped, sc.plane_callback)
->>>>>>> b8b7e8a5
     rospy.Subscriber("/pidrone/infrared", Range, sc.infrared_callback)
     rospy.Subscriber("/pidrone/vrpn_pos", PoseStamped, sc.vrpn_callback)
     rospy.Subscriber("/pidrone/set_mode_vel", Mode, sc.mode_callback)
@@ -352,20 +196,6 @@
 
     mode_to_pub = Mode()
     state_to_pub = State()
-<<<<<<< HEAD
-    
-    # Accelerometer parameters
-    ##########################
-    rospack = rospkg.RosPack()
-    path = rospack.get_path('pidrone_pkg')
-    with open("%s/params/multiwii.yaml" % path) as f:
-        means = yaml.load(f)
-    accRawToMss = 9.8 / means["az"]
-    accZeroX = means["ax"] * accRawToMss
-    accZeroY = means["ay"] * accRawToMss
-    accZeroZ = means["az"] * accRawToMss
-=======
->>>>>>> b8b7e8a5
 
     while not rospy.is_shutdown():
         # Publishes current mode message
@@ -381,46 +211,15 @@
         # Publishes current battery voltage levels to display on the web interface
         state_to_pub.vbat = sc.board.analog['vbat'] * 0.10
         state_to_pub.amperage = sc.board.analog['amperage']
-<<<<<<< HEAD
-        
-        curr_time = rospy.Time.now()
-        state_to_pub.header.stamp = curr_time
-        roll = sc.board.attitude['angx']
-        pitch = sc.board.attitude['angy']
-        print 'ROLL:', roll
-        print 'PITCH:', pitch
-        print 'HDG:', sc.board.attitude['heading']
-        state_to_pub.roll = roll
-        state_to_pub.pitch = pitch
-        
-        imu = Imu()
-        quaternion = tf.transformations.quaternion_from_euler(np.deg2rad(roll), np.deg2rad(pitch), 0.0)
-        imu.header.frame_id = "base"
-        imu.header.stamp = curr_time
-        imu.orientation.x = quaternion[0]
-        imu.orientation.y = quaternion[1]
-        imu.orientation.z = quaternion[2]
-        imu.orientation.w = quaternion[3]
-        imu.linear_acceleration.x = sc.board.rawIMU['ax'] * accRawToMss - accZeroX
-        imu.linear_acceleration.y = sc.board.rawIMU['ay'] * accRawToMss - accZeroY
-        imu.linear_acceleration.z = sc.board.rawIMU['az'] * accRawToMss - accZeroZ
-        imupub.publish(imu)        
-=======
->>>>>>> b8b7e8a5
         statepub.publish(state_to_pub)
 
         try:
             if not sc.current_mode == sc.DISARMED:
-<<<<<<< HEAD
-                sc.calc_angle_comp_values(mw_data)
-
-=======
                 # Calculates angle compensation values
                 sc.calc_angle_comp_values(mw_data)
                 anglepub.publish(sc.angle)
 
                 # Checks heartbeat from web interface
->>>>>>> b8b7e8a5
                 if sc.shouldIDisarm():
                     print "Disarming because a safety check failed."
                     break
@@ -465,15 +264,8 @@
                 else:
                     print 'Cannot transition from Mode %d to Mode %d' % (sc.current_mode, sc.commanded_mode)
         except:
-<<<<<<< HEAD
-            raise
-
-    sc.disarm()
-    print "Shutdown Received"
-=======
             print "BOARD ERRORS!!"
             raise
 
     sc.disarm()
-    print "Shutdown Received"
->>>>>>> b8b7e8a5
+    print "Shutdown Received"