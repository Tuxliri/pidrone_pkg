--- conflicted
+++ resolved
@@ -101,11 +101,8 @@
                     self.step_pos_controller(corr_int, False, 1.5)            
                 
                     self.mode.yaw_velocity = self.iacc_yaw
-<<<<<<< HEAD
                     self.velcmdpub.publish(self.mode)
-=======
-                    self.pospub.publish(self.mode)
->>>>>>> 8338d87a
+                
                 else:
                     print "LOST"
         else:
