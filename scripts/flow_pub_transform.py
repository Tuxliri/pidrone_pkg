--- conflicted
+++ resolved
@@ -137,11 +137,7 @@
                 self.yaw_observed = math.atan2(corr_first[1, 0], corr_first[0, 0])
                 #print first_displacement, yaw_observed
                 #yaw = yaw_observed
-<<<<<<< HEAD
-                self.smoothed_yaw = (1.0 - self.alpha_yaw) * self.smoothed_yaw + (self.alpha_yaw) * yaw_observed
-=======
-                self.smoothed_yaw = (1.0 - self.alpha_yaw) * self.smoothed_yaw + (self.alpha_yaw) * self.yaw_observed 
->>>>>>> b8b7e8a5
+                self.smoothed_yaw = (1.0 - self.alpha_yaw) * self.smoothed_yaw + (self.alpha_yaw) * self.yaw_observed
                 yaw = self.smoothed_yaw
                 vel_average[0] = (1.0 - vel_alpha) * vel_average[0] + (vel_alpha) * self.pos[0]
                 # jgo XXX see what happens if we dont reset upon seeing first
@@ -362,11 +358,6 @@
 def main():
     rospy.init_node('flow_pub')
 
-<<<<<<< HEAD
-
-
-=======
->>>>>>> 1d6eb550eab108dfc7c3e3b3b6fcca8777ced052
     first_image_pub = rospy.Publisher("/pidrone/picamera/first_image", Image, queue_size=1, latch=True)
     
     image_pub = rospy.Publisher("/pidrone/picamera/image_raw", Image, queue_size=1, tcp_nodelay=False)
@@ -407,12 +398,6 @@
             i = 0
             last_time = None
             while not rospy.is_shutdown():
-<<<<<<< HEAD
-                velocity.x.err = flow_analyzer.x_motion
-                velocity.y.err = flow_analyzer.y_motion
-                velocity.z.err = flow_analyzer.z_motion
-=======
->>>>>>> b8b7e8a5
                 camera.wait_recording(1/100.0)
 
 
