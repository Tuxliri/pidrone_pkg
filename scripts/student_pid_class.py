--- conflicted
+++ resolved
@@ -42,59 +42,20 @@
 class student_PID():
 
     def __init__(self, params):
-        self.kp = params["kp"]
-        self.ki = params["kp"]
-        self.kd = params["kp"]
-        self.k = params["k"]
-        self.min = params['min_pwm']
-        self.max = params['max_pwm']
-
+    	self.kp = params["kp"]
+    	self.ki = params["kp"]
+    	self.kd = params["kp"]
+    	self.k = params["k"]
+        self.max_pwm = params["max_pwm"]
+        self.min_pwm= params["min_pwm"]
+        
         pass
 
     def step(self, e, t):
-<<<<<<< HEAD
-        dt = t - self.prev_t
-        self.prev_t = t
-
-        de = (e - self.old_e)/dt
-        self.old_e = e
-
-        self.int_e += e * dt
-
-        self.p = self.kp * e
-        self.i = self.ki * self.int_e
-        self.d = self.kd * de
-
-        u = self.p + self.i + self.d + self.k
-
-        return max(self.min, min(self.max, u))
+        return self.k
 
     def reset(self):
-        self.prev_t = rospy.get_time()
-        self.int_e = 0
-        self.old_e = 0
-
-#class student_PID():
-#
-#    def __init__(self, params):
-#    	self.kp = params["kp"]
-#    	self.ki = params["kp"]
-#    	self.kd = params["kp"]
-#    	self.k = params["k"]
-#        self.max_pwm = params["max_pwm"]
-#        self.min_pwm= params["min_pwm"]
-#        
-#        pass
-#
-#    def step(self, e, t):
-#        return self.k
-#
-#    def reset(self):
-#        pass
-#
-=======
         pass
 
     def reset(self):
-        pass
->>>>>>> 6afa05a9
+        pass