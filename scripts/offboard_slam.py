--- conflicted
+++ resolved
@@ -13,13 +13,8 @@
 import tf
 from cv_bridge import CvBridge
 from geometry_msgs.msg import PoseStamped
-<<<<<<< HEAD
-from slam_helper import FastSLAM, PROB_THRESHOLD
-import math
+from slam_helper import FastSLAM
 import os
-=======
-from slam_helper import FastSLAM
->>>>>>> 2fe1feeb
 
 
 CAMERA_WIDTH = 320
@@ -143,12 +138,8 @@
 
 
 def main():
-<<<<<<< HEAD
     node_name = os.path.splitext(os.path.basename(__file__))[0]
     rospy.init_node(node_name)
-=======
-    rospy.init_node('localization')
->>>>>>> 2fe1feeb
 
     phase_analyzer = AnalyzePhase()
     rospy.Subscriber("/pidrone/reset_transform", Empty, phase_analyzer.reset_callback)
