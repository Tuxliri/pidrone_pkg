--- conflicted
+++ resolved
@@ -115,9 +115,6 @@
 
             # calc the PID components of each axis
             Pterm[key] = err[key]
-<<<<<<< HEAD
-            Iterm[key] = min(2000, Iterm[key] + (err[key] * time_elapsed))
-=======
 	    # XXX jgo: this is a very literal interpretation of the I term
 	    # which might be difficult to tune for reasons which we can
 	    # discuss.  it is more typical to take the integral over a finite
@@ -127,7 +124,6 @@
 	    # XXX jgo: the sign of Dterm * kd should act as a viscosity or
 	    # resistance term.  if our error goes from 5 to 4, 
 	    # then Dterm ~ 4 - 5 = -1; so it looks like kd should be a positive number. 
->>>>>>> ddb647a5
             Dterm[key] = (err[key] - old_err[key])/time_elapsed
 	    # XXX jgo: definitely get something working with I and D terms equal to 0 before using these
 
