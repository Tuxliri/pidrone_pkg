#!/usr/bin/env python

import cv2
import numpy as np
import subprocess as sp
import time


import time
import picamera
import numpy as np
import io




import collections
class SplitFrames(object):
    def __init__(self, width, height, buffersize=50):
        self.stream = io.BytesIO()
        self.count = 0
        self.width = width
        self.height = height
        self.images = collections.deque(maxlen=buffersize)

    def write(self, buf):
        #self.stream.write(buf)

        #output = np.empty((self.width * self.height * 3,), dtype=np.uint8)
        output = np.fromstring(buf, dtype=np.uint8)
        output = output.reshape((self.height, self.width, 3))
        bgr = output[...,::-1]

        
<<<<<<< HEAD
        #gray_image = cv2.cvtColor(bgr, cv2.COLOR_BGR2GRAY)
        #cv2.imshow('color', bgr)
=======
        gray_image = cv2.cvtColor(bgr, cv2.COLOR_BGR2GRAY)
        # cv2.imshow('color', bgr)
>>>>>>> c1845a9a
        #cv2.imshow('gray', gray_image)
        #cv2.waitKey(1)
        self.count += 1
        self.images.append((time.time(), bgr))
        

def streamPi():
    width = 320
    height = 240
    try:
        output = SplitFrames(width, height)
        with picamera.PiCamera(resolution=(width,height), framerate=40,
                sensor_mode=4) as camera:
            time.sleep(2)
            start = time.time()
<<<<<<< HEAD
            print "zoom", camera.zoom
            #camera.iso = 100
=======
            # camera.contrast = 100
            # camera.exposure_mode = 'off'
            # camera.iso = 100
            # camera.saturation = 100
>>>>>>> c1845a9a
            #time.sleep(2)

            #camera.shutter_speed = camera.exposure_speed
            #camera.exposure_mode = 'off'
            g = camera.awb_gains
            print "gain", g
            print "analog gain", camera.analog_gain
            print "awb", camera.awb_mode

            #camera.awb_mode = 'off'
            #camera.awb_gains = g

            from cv_bridge import CvBridge, CvBridgeError
            import rospy
<<<<<<< HEAD
            rospy.init_node('h2rPiCam', anonymous=False)
            from sensor_msgs.msg import Image, CameraInfo
            import camera_info_manager
            
            cim = camera_info_manager.CameraInfoManager("picamera", "package://pidrone_pkg/params/picamera.yaml")
            cim.loadCameraInfo()
            if not cim.isCalibrated():
                rospy.logerr("warning, could not find calibration for the camera.")
            
            image_pub = rospy.Publisher("/pidrone/picamera/image_raw", Image, queue_size=1, tcp_nodelay=False)
            #image_mono_pub = rospy.Publisher("/pidrone/picamera/image_mono",Image, queue_size=1, tcp_nodelay=False)
            camera_info_pub = rospy.Publisher("/pidrone/picamera/camera_info", CameraInfo, queue_size=1, tcp_nodelay=False)
            
            bridge = CvBridge()
=======
            # rospy.init_node('h2rPiCam', anonymous=False)
            from sensor_msgs.msg import Image
               
              
            # image_pub = rospy.Publisher("/pidrone/picamera/image",Image, queue_size=1, tcp_nodelay=False)
            # bridge = CvBridge()
>>>>>>> c1845a9a
            print "start recording"
            camera.start_recording(output, format='rgb')
            rate = rospy.Rate(40)
            rate.sleep()
            last_ts = None
            while not rospy.is_shutdown():
                camera.wait_recording(0)
                if len(output.images) == 0:
                    continue
                ts, image = output.images[-1]
                if ts == last_ts:
                    continue
<<<<<<< HEAD
                #cv2.imshow('color', image)
                #cv2.waitKey(1)
                #image_message = bridge.cv2_to_imgmsg(image, encoding="passthrough")
                image_message = bridge.cv2_to_imgmsg(image, encoding="bgr8")
                image_pub.publish(image_message)

                #gray_image = cv2.cvtColor(image, cv2.COLOR_BGR2GRAY)
                #image_mono_message = bridge.cv2_to_imgmsg(gray_image, encoding="mono8")
                #image_mono_pub.publish(image_mono_message)

                camera_info_pub.publish(cim.getCameraInfo())
                
=======
                # cv2.imshow('color', image)
                # cv2.waitKey(1)
                from h2rPiCam import streamPi
                yield image
>>>>>>> c1845a9a
                rate.sleep()

            camera.stop_recording()
            print "stop recording"
                
    finally:
        finish = time.time()
    #print('Sent %d images in %d seconds at %.2ffps' % (
    #    output.count, finish-start, output.count / (finish-start)))
    #for ts, bgr in output.images:
    #    cv2.imshow('color', bgr)
    #    #cv2.imshow('gray', gray_image)
    #    cv2.waitKey(1)

                                                                                                                                                                                                                
def streamPiStill():
    print "making cameraa"
    with picamera.PiCamera() as camera:
        while True:
            camera.resolution = (100, 100)
            camera.framerate = 24
            output = np.empty((112 * 128 * 3,), dtype=np.uint8)
            camera.capture(output, 'rgb')
            output = output.reshape((112, 128, 3))
            output = output[:100, :100, :]
            cv2.imshow('curr', output)
            cv2.waitKey(1)



def stream():
    WIDTH = 320
    HEIGHT = 256

    raspividcmd = ['raspivid', '-fps', '20', '-t', '0', '-w', str(WIDTH), '-h',
                   str(HEIGHT), '-r', '-', '--raw-format', 'gray', '-o', '/dev/null', '-n',
                   '-drc', 'off', '-ex', 'fixedfps', '-fl', '-awb', 'auto', '-ifx', 'none', '-md', '7', '-mm', 'average',]
    print "cmd: ", " ".join(raspividcmd)

    stream = None


    try:
        stream = sp.Popen(raspividcmd, stdout = sp.PIPE, universal_newlines = True)
        while stream.returncode == None:
            
            #test = stream.stdout.read(WIDTH * HEIGHT + (WIDTH * HEIGHT / 2))[0:WIDTH * HEIGHT]
            #test = stream.stdout.read(WIDTH * HEIGHT * 3)
            test = stream.stdout.read(WIDTH * HEIGHT)
            
            print "test: %d '%s'" % (len(test), test[0])
            curr = np.fromstring(test, dtype=np.uint8).reshape(HEIGHT, WIDTH)
            print "curr: ", curr[0]
            cv2.imshow('curr', curr[0:WIDTH*HEIGHT])
            cv2.waitKey(1)
            stream.poll()
            
    finally:
        if stream != None:
            stream.terminate()
            stream.kill()



def main():
    #stream()
    streamPi()
    #streamPiStill()


if __name__ == "__main__":
        main()<|MERGE_RESOLUTION|>--- conflicted
+++ resolved
@@ -32,13 +32,8 @@
         bgr = output[...,::-1]
 
         
-<<<<<<< HEAD
-        #gray_image = cv2.cvtColor(bgr, cv2.COLOR_BGR2GRAY)
-        #cv2.imshow('color', bgr)
-=======
         gray_image = cv2.cvtColor(bgr, cv2.COLOR_BGR2GRAY)
         # cv2.imshow('color', bgr)
->>>>>>> c1845a9a
         #cv2.imshow('gray', gray_image)
         #cv2.waitKey(1)
         self.count += 1
@@ -54,15 +49,10 @@
                 sensor_mode=4) as camera:
             time.sleep(2)
             start = time.time()
-<<<<<<< HEAD
-            print "zoom", camera.zoom
-            #camera.iso = 100
-=======
             # camera.contrast = 100
             # camera.exposure_mode = 'off'
             # camera.iso = 100
             # camera.saturation = 100
->>>>>>> c1845a9a
             #time.sleep(2)
 
             #camera.shutter_speed = camera.exposure_speed
@@ -77,29 +67,12 @@
 
             from cv_bridge import CvBridge, CvBridgeError
             import rospy
-<<<<<<< HEAD
-            rospy.init_node('h2rPiCam', anonymous=False)
-            from sensor_msgs.msg import Image, CameraInfo
-            import camera_info_manager
-            
-            cim = camera_info_manager.CameraInfoManager("picamera", "package://pidrone_pkg/params/picamera.yaml")
-            cim.loadCameraInfo()
-            if not cim.isCalibrated():
-                rospy.logerr("warning, could not find calibration for the camera.")
-            
-            image_pub = rospy.Publisher("/pidrone/picamera/image_raw", Image, queue_size=1, tcp_nodelay=False)
-            #image_mono_pub = rospy.Publisher("/pidrone/picamera/image_mono",Image, queue_size=1, tcp_nodelay=False)
-            camera_info_pub = rospy.Publisher("/pidrone/picamera/camera_info", CameraInfo, queue_size=1, tcp_nodelay=False)
-            
-            bridge = CvBridge()
-=======
             # rospy.init_node('h2rPiCam', anonymous=False)
             from sensor_msgs.msg import Image
                
               
             # image_pub = rospy.Publisher("/pidrone/picamera/image",Image, queue_size=1, tcp_nodelay=False)
             # bridge = CvBridge()
->>>>>>> c1845a9a
             print "start recording"
             camera.start_recording(output, format='rgb')
             rate = rospy.Rate(40)
@@ -112,25 +85,10 @@
                 ts, image = output.images[-1]
                 if ts == last_ts:
                     continue
-<<<<<<< HEAD
-                #cv2.imshow('color', image)
-                #cv2.waitKey(1)
-                #image_message = bridge.cv2_to_imgmsg(image, encoding="passthrough")
-                image_message = bridge.cv2_to_imgmsg(image, encoding="bgr8")
-                image_pub.publish(image_message)
-
-                #gray_image = cv2.cvtColor(image, cv2.COLOR_BGR2GRAY)
-                #image_mono_message = bridge.cv2_to_imgmsg(gray_image, encoding="mono8")
-                #image_mono_pub.publish(image_mono_message)
-
-                camera_info_pub.publish(cim.getCameraInfo())
-                
-=======
                 # cv2.imshow('color', image)
                 # cv2.waitKey(1)
                 from h2rPiCam import streamPi
                 yield image
->>>>>>> c1845a9a
                 rate.sleep()
 
             camera.stop_recording()
