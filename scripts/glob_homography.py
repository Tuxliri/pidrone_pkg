--- conflicted
+++ resolved
@@ -104,10 +104,7 @@
         # sp.pose.position.z = 10
         # sp.pose.orientation.w = 1
         sp = deepcopy(pos)
-<<<<<<< HEAD
         sp.pose.position.z += 10
-=======
->>>>>>> 434dff8a
         # sp.pose.position.y += 20
         # sp.pose.orientation.x = 0
         # sp.pose.orientation.y = 0
