--- conflicted
+++ resolved
@@ -26,20 +26,12 @@
 # Measure (with a ruler or tape measure) to estimate your paramters.
 
 def calc_distance(voltage):
-<<<<<<< HEAD
-    m = 181818.18181818182 * 1.238 # 1.3 / 1.05
-    b = -8.3 + 7.5
-    return m/voltage + b
-=======
->>>>>>> 6afa05a9
+    return 0
 # Implement exponentional moving average smoothing. The return from this
 # function will be passed in again the next time it is called
 
 def exp_smooth(raw_dist, prev_smooth_dist, alpha):
-<<<<<<< HEAD
-    return alpha * raw_dist + (1. - alpha) * prev_smooth_dist
-=======
->>>>>>> 6afa05a9
+    return raw_dist
 
 ###############################################################################
 # YOUR CODE ABOVE
@@ -54,15 +46,13 @@
     ###############################################################################
     # YOUR CODE HERE
     ###############################################################################
-    alpha = 0.15 # feel free to adjust the amount of smoothing
+    alpha = 0.3 # feel free to adjust the amount of smoothing
 
     # (1) initialize a publisher that publishes a Range message to the topic
     # '/pidrone/infrared' with a queue_size of 1
-    irpub = rospy.Publisher("pidrone/infrared", Range, 1)
+    
     # (2) instantiate a Range message which you will update and publish in the while
     # loop below. 
-    rnge = Range()
-
 
     prev_smooth_dist = None
     while not rospy.is_shutdown():
@@ -75,21 +65,11 @@
 
         # (3) set the timestamp on the Range message using get_rostime. Set the
         # Range to your smoothed distance estimate. 
-<<<<<<< HEAD
-
-        rnge.header.stamp = rospy.get_rostime()
-        rnge.Range = smooth_dist
 
         # (4)Publish the message!
-
-        irpub.publish(rnge)
-
-=======
-                                                    
                                      
         # (4)Publish the message!
                                
->>>>>>> 6afa05a9
     ###############################################################################
     # YOUR CODE ABOVE
     ###############################################################################
