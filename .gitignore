--- conflicted
+++ resolved
@@ -12,9 +12,6 @@
 *.out
 *.sv?
 *.sv?
-<<<<<<< HEAD
 logs/*
-=======
 
-*.DS_Store
->>>>>>> b8b7e8a5
+*.DS_Store