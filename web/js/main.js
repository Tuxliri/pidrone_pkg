--- conflicted
+++ resolved
@@ -314,17 +314,6 @@
       //console.log('tVal: ' + tVal)
     });
 
-<<<<<<< HEAD
-=======
-    ukf2dsub = new ROSLIB.Topic({
-        ros : ros,
-        name : '/pidrone/state/ukf_2d',
-        messageType : 'pidrone_pkg/State',
-        queue_length : 2,
-        throttle_rate : 80
-    });
->>>>>>> 3653511a
-
     ukf2dsub.subscribe(function(message) {
       //printProperties(message);
       currTime = message.header.stamp.secs + message.header.stamp.nsecs/1.0e9;
@@ -381,19 +370,7 @@
           // heightChart.update();
       }
     });
-<<<<<<< HEAD
-    
-
-=======
-
-    cameraPoseSub = new ROSLIB.Topic({
-        ros : ros,
-        name : '/pidrone/picamera/pose',
-        messageType : 'geometry_msgs/PoseStamped',
-        queue_length : 2,
-        throttle_rate : 80
-    });
->>>>>>> 3653511a
+
     cameraPoseSub.subscribe(function(message) {
         updateCameraPoseXYChart(message);
     });
@@ -610,17 +587,6 @@
           // heightChart.update();
       }
     });
-<<<<<<< HEAD
-=======
-
-    stateGroundTruthSub = new ROSLIB.Topic({
-        ros : ros,
-        name : '/pidrone/state_ground_truth',
-        messageType : 'pidrone_pkg/StateGroundTruth',
-        queue_length : 2,
-        throttle_rate : 80
-    });
->>>>>>> 3653511a
 
     stateGroundTruthSub.subscribe(function(message) {
       //printProperties(message);
