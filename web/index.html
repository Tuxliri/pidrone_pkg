<!DOCTYPE html>
<html>
<head>
<title>Javascript Interface to the PiDrone</title>

<link rel="stylesheet" href="css/bootstrap.css">
<link rel="stylesheet" href="css/main.css">

<script type="text/javascript" src="js/three.js"></script>
<script type="text/javascript" src="js/eventemitter2.min.js"></script>
<script type="text/javascript" src="js/roslib.js"></script>
<script type="text/javascript" src="js/ros3d.js"></script>
<script type="text/javascript" src="js/Chart.bundle.min.js"></script>
<script type="text/javascript" src="js/mjpegcanvas.js"></script>
<script type="text/javascript" src="js/jquery-3.3.1.min.js"></script>
<script type="text/javascript" src="js/bootstrap.js"></script>

<script type="text/javascript" src="js/main.js"></script>

<<<<<<< HEAD
<script type="text/javascript">
  /**
   * Setup all visualization elements when the page is loaded.
   */
  function empty(element) {
    while (element.firstChild) {
      element.removeChild(element.firstChild);
    }
  }
  function printProperties(obj) {
    for(var propt in obj){
      console.log(propt + ': ' + obj[propt]);
    }
  }

    function myround(number, precision) {
      var factor = Math.pow(10, precision);
      var tempNumber = number * factor;
      var roundedTempNumber = Math.round(tempNumber);
      return roundedTempNumber / factor;
    };

  var markerClient;
  var ros;
  var modepub;
  var modeMsg;
  var heartbeatPub;
  function init() {
    // Connect to ROS.
    var url = 'ws://' + document.getElementById('hostname').value + ':9090'
    ros = new ROSLIB.Ros({
      url : url
    });

    function closeSession(){
      console.log("Closing connections.");
      ros.disconnect();
      return false;
    }
    window.onbeforeunload = closeSession;

  ros.on('error', function(error) {
      console.log('ROS Master:  Error, check console.');
      //printProperties(error);
      document.getElementById('statusMessage').innerHTML='<p>Error detected; check console.</p>';
  });

  ros.on('connection', function() {
      console.log('ROS Master:  Connected.');
      //printProperties(error);
      document.getElementById('statusMessage').innerHTML="<p style='color:green'>Connected!</p>";
  });

  ros.on('close', function() {
      console.log('ROS Master:  Connection closed.');
      //printProperties(error);
      document.getElementById('statusMessage').innerHTML="<p style='color:red'>Connection closed.</p>";
  });

    modepub = new ROSLIB.Topic({
      ros : ros,
      name : '/pidrone/set_mode',
      messageType : 'pidrone_pkg/Mode'
    });

    modeMsg = new ROSLIB.Message({
      mode: 0,
     });

    emptyMsg = new ROSLIB.Message({
     });


    heartbeatPub = new ROSLIB.Topic({
      ros : ros,
      name : '/pidrone/heartbeat',
      messageType : 'std_msgs/String'
    });
    heartbeatpubmsg = new ROSLIB.Message({data: "Javascript API"})





    setInterval(function(){
      heartbeatPub.publish(heartbeatpubmsg);
      //console.log("heartbeat");
    }, 1000);

    resetpub = new ROSLIB.Topic({
      ros : ros,
      name : '/pidrone/reset_transform',
      messageType : 'std_msgs/Empty'
    });

    togglepub = new ROSLIB.Topic({
      ros : ros,
      name : '/pidrone/toggle_transform',
      messageType : 'std_msgs/Empty'
    });


    statesub = new ROSLIB.Topic({
      ros : ros,
      name : '/pidrone/state',
      messageType : 'pidrone_pkg/State',
      queue_length : 2,
      throttle_rate : 2
    });
    statesub.subscribe(function(message) {
      //printProperties(message);
      var mynumber = myround(message.vbat, 2);
      document.getElementById('vbat').innerHTML=mynumber
      if (message.vbat <= 11.3) {
        document.getElementById('vbat').innerHTML=mynumber + " EMPTY!";
      } else {
        document.getElementById('vbat').innerHTML=mynumber;
      }

    });


    irsub = new ROSLIB.Topic({
      ros : ros,
      name : '/pidrone/infrared',
      messageType : 'sensor_msgs/Range',
      queue_length : 2,
      throttle_rate : 5
    });
    irsub.subscribe(function(message) {
      //printProperties(message);
      //console.log("Range: " + message.range);
      irChart.data.datasets[0].data[count] = message.range;
      if (count - 1 < 0) {
        irChart.data.datasets[1].data[windowSize - 1] = 0;
      } else{
        irChart.data.datasets[1].data[count - 1] = 0;
      }
      irChart.data.datasets[1].data[count] = 60;
      count = count + 1;
      count = count % irChart.data.datasets[0].data.length;
      irChart.update();
      //console.log("Data: " + irChart.data.datasets[0].data);

    });

  
    var imu = document.getElementById("imu");
    empty(imu);

    // Create the main viewer.
    var imuviewer = new ROS3D.Viewer({
      divID : 'imu',
      width : 320,
      height : 240,
      antialias : true
    });


    // Setup a client to listen to TFs.
    var tfClient = new ROSLIB.TFClient({
      ros : ros,
      angularThres : 0.01,
      transThres : 0.01,
      rate : 5.0,
      fixedFrame : '/base'
    });

    // Setup the marker client.
    markerClient = new ROS3D.MarkerClient({
      ros : ros,
      tfClient : tfClient,
      topic : document.getElementById('imutopic').value,
      rate : 5.0,
      rootObject : imuviewer.scene
    });


    // Create the main viewer.
//    var imageviewer = new MJPEGCANVAS.Viewer({
//      divID : 'camera',
//      host : '10.42.0.24',
//      width : 320,
//      height : 240,
//      topic : '/pidrone/picamera/image_raw'
//    });
    imageStream();
  }

  function imageStream() {
    var image = document.getElementById('cameraImage');
    image.src = "http://" + document.getElementById('hostname').value + ":8080/stream?topic=/pidrone/picamera/image_raw&quality=70";
  }

  function markerUpdate() {
    markerClient.topicName = document.getElementById('imutopic').value;
    markerClient.subscribe();
  }
</script>

</head>

<body onload="init()">
  <h2>Drone Web Interface</h2>
<table summary="hostname" border="1" width=800>
<tr>
  <td>Hostname: <input type="text" id="hostname" value="192.168.42.1" onchange="init()"/><input type="submit" value="Connect" name="submit" onclick="init()"/></td>
<td>Connection status:  <div id="statusMessage">Initial value.</div>
    Battery Voltage:<div id="vbat">???</div></td>
</tr>
</table>

<table summary="camera">



<tr>
<td>

<div id="irchart">
IR Readings
<canvas id="irChart" width="400" height="100"></canvas>
<script type="text/javascript">
var ctx = document.getElementById("irChart").getContext('2d');
var count = 0;
var windowSize = 500;
var irChart = new Chart(ctx, {
    type: 'line',
    data: {
        labels: Array(windowSize),
        datasets: [
          {
            label: 'IR Readings',
            data: Array(windowSize),
            borderWidth: 1,
            pointRadius: 0,
            //borderColor: 'rgba(0, 255, 0, 1)'
          },
          {
            label: 'Window',
            data: Array(windowSize),
            borderWidth: 1,
            pointRadius: 0,
            borderColor: 'rgba(255, 0, 0, 1)'
          },
        ]
    },
    options: {
        animation: {
           duration: 0,
        },
        scales: {
            yAxes: [{
                ticks: {
                    beginAtZero:true,
                    min: 0,
                    max: 60,
                }
            }],
            xAxes: [{
                display: false
            }]
        },
        legend: {
          display: false
        },
    }
});
for (i = 0; i < irChart.data.datasets[0].data.length; i++) {
  irChart.data.datasets[0].data[i] = 0;
  irChart.data.labels[i] = i;
  irChart.data.datasets[1].data[i] = 0;
}

</script>
</div>
</td>

<td>
Keyboard Control (with focus in the input box)
<br/>
<div class="tooltip">
<span class="tooltiptext">
<ul>
<li>;: Arm</li>
<li>space bar: Disarm</li>
<li>t: Takeoff</li>
<li>a: Yaw left</li>
<li>d: Yaw right</li>
<li>w: up</li>
<li>s: down</li>
<li>j: left</li>
<li>l: right</li>
<li>i: forward</li>
<li>k: backward</li>
<li>h: zero velocity</li>
<li>h: hover</li>
<li>r: set or reset the image/transform used for position hold</li>
<li>p: toggle whether to perform position hold or velocity zero</li>

</ul>
</span>
<br/>
<input type="submit" name="arm" value="Arm" onclick="publishArm()"/>
<input type="submit" name="disarm" value="Disarm" onclick="publishDisarm()"/>

<input type="text" name="keyboardCtrl" value="" onkeydown="keyDown()" onkeyup="keyUp()" onkeypress="keyPress()" />
</div>
<script type="text/javascript">

function publishArm() {
  console.log("arm");
  modeMsg.mode = 0
  modeMsg.x_velocity = 0
  modeMsg.y_velocity = 0
  modeMsg.z_velocity = 0
  modeMsg.yaw_velocity = 0
  modepub.publish(modeMsg);
}
function publishResetTransform() {
  console.log("reset transform");
  resetpub.publish(emptyMsg);
}

function publishToggleTransform() {
  console.log("toggle transform");
  togglepub.publish(emptyMsg);
}


function publishDisarm() {
  console.log("disarm");
  modeMsg.mode = 4
  modeMsg.x_velocity = 0
  modeMsg.y_velocity = 0
  modeMsg.z_velocity = 0
  modeMsg.yaw_velocity = 0
  modepub.publish(modeMsg);
}

function publishZeroVelocity() {
  console.log("zero velocity");
  modeMsg.mode = 5
  modeMsg.x_velocity = 0
  modeMsg.y_velocity = 0
  modeMsg.z_velocity = 0
  modeMsg.yaw_velocity = 0
  modepub.publish(modeMsg);
}


function publishTakeoff() {
  console.log("takeoff");
  modeMsg.mode = 5
  modeMsg.x_velocity = 0
  modeMsg.y_velocity = 0
  modeMsg.z_velocity = 0
  modeMsg.yaw_velocity = 0
  modepub.publish(modeMsg);
}


function publishTranslateLeft() {
  console.log("translate left");
  modeMsg.mode = 5
  modeMsg.x_velocity = -10
  modeMsg.y_velocity = 0
  modeMsg.z_velocity = 0
  modeMsg.yaw_velocity = 0
  modepub.publish(modeMsg);
}

function publishTranslateRight() {
  console.log("translate right");
  modeMsg.mode = 5
  modeMsg.x_velocity = 10
  modeMsg.y_velocity = 0
  modeMsg.z_velocity = 0
  modeMsg.yaw_velocity = 0
  modepub.publish(modeMsg);
}

function publishTranslateForward() {
  console.log("translate forward");
  modeMsg.mode = 5
  modeMsg.x_velocity = 0
  modeMsg.y_velocity = 10
  modeMsg.z_velocity = 0
  modeMsg.yaw_velocity = 0
  modepub.publish(modeMsg);

}

function publishTranslateBackward() {
  console.log("translate backward");
  modeMsg.mode = 5
  modeMsg.x_velocity = 0
  modeMsg.y_velocity = -10
  modeMsg.z_velocity = 0
  modeMsg.yaw_velocity = 0
  modepub.publish(modeMsg);
}


function publishTranslateUp() {
  console.log("translate up");
  modeMsg.mode = 5
  modeMsg.x_velocity = 0
  modeMsg.y_velocity = 0
  modeMsg.z_velocity = 0.05
  modeMsg.yaw_velocity = 0
  modepub.publish(modeMsg);
}

function publishTranslateDown() {
  console.log("translate down");
  modeMsg.mode = 5
  modeMsg.x_velocity = 0
  modeMsg.y_velocity = 0
  modeMsg.z_velocity = -0.05
  modeMsg.yaw_velocity = 0
  modepub.publish(modeMsg);
}


function publishYawLeft() {
  console.log("yaw left");
  modeMsg.mode = 5
  modeMsg.x_velocity = 0
  modeMsg.y_velocity = 0
  modeMsg.z_velocity = 0
  modeMsg.yaw_velocity = -50
  modepub.publish(modeMsg);
}

function publishYawRight() {
  console.log("yaw right");
  modeMsg.mode = 5
  modeMsg.x_velocity = 0
  modeMsg.y_velocity = 0
  modeMsg.z_velocity = 0
  modeMsg.yaw_velocity = 50
  modepub.publish(modeMsg);
}



function keyUp() {

  var char = String.fromCharCode(event.which || event.keyCode);
  //console.log("key up: " + char);
  if (char == "J" || char == "L" || char == "K" || char == "I" || char == "W" || char == "S" || char == "A" || char == "D") {
    publishZeroVelocity();
  }
}

function keyPress() {
  var char = String.fromCharCode(event.which || event.keyCode);
  console.log("key pressed: " + char);
  if (char == ';') {
    publishArm();
  } else if (char == ' ') {
    publishDisarm();
  } else if (char == 'h') {
    publishZeroVelocity();
  } else if (char == 'r') {
    publishResetTransform();
  } else if (char == 't') {
    publishTakeoff();
  } else if (char == 'p') {
    publishToggleTransform();
  }

  event.preventDefault();
  return false;
}

function keyDown() {
  //console.log("Got key down: " + event.keyCode);
  //printProperties(event);
  var char = String.fromCharCode(event.which || event.keyCode);
  //console.log("Key down: " + char);
  if (char == 'J') {
    publishTranslateLeft();
  } else if (char == 'L') {
    publishTranslateRight();
  } else if (char == "K") {
    publishTranslateBackward();
  } else if (char == "I") {
    publishTranslateForward();
  } else if (char == "W") {
    publishTranslateUp();
  } else if (char == "S") {
    publishTranslateDown();
  } else if (char == "A") {
    publishYawLeft();
  } else if (char == "D") {
    publishYawRight();
  } else {
    //console.log('undefined key: ' + event.keyCode);
  }
}

</script>

</td>

</tr>


<tr>
<td><div id="imu"></div></td>
<td><img id="cameraImage" alt="Camera image" src="nocamera.jpg" width=400/></td>
</tr>

<tr><td>IMU
Topic: <input type="text" id="imutopic" value="/pidrone/imu_visualization_marker" onchange="markerUpdate()"/>
</td>
    <td>Camera.  Make sure you run <pre>rosrun web_video_server web_video_server</pre> and the image stream.
<br/>
Topic: <input type="text" id="imagetopic" value="/pidrone/picamrea/image_raw" onchange="imageStream()"/>
</td>
</tr>
</table>

=======

</head>

<body>
    <div class="container-fluid">
        <nav class="navbar navbar-expand-lg navbar-light bg-light">
          <div class="navbar-brand" href="#">PiDrone Web Interface</div>
          <button class="navbar-toggler" type="button" data-toggle="collapse" data-target="#navbarSupportedContent" aria-controls="navbarSupportedContent" aria-expanded="false" aria-label="Toggle navigation">
            <span class="navbar-toggler-icon"></span>
          </button>

          <div class="collapse navbar-collapse" id="navbarSupportedContent">
              <ul class="navbar-nav mr-auto">
                  <li class="nav-item">
                      <p class="nav-link">
                          Connection Status
                      </p>
                      <div class="alert alert-danger text-center" id="statusMessage">
                          Disconnected
                      </div>
                  </li>
                  <li class="nav-item">
                      <p class="nav-link">
                          Battery Voltage
                      </p>
                      <div class="alert alert-danger text-center" id="vbat">
                          ???
                      </div>
                  </li>
              </ul>
            <div class="form-inline my-2 my-lg-0">
              <div class="form-group">
                  <label for="hostname">Hostname</label>
                  <input type="text" class="form-control mr-sm-2" id="hostname" value="192.168.42.1">
              </div>
              <input class="btn btn-primary my-2 my-sm-0" type="submit" value="Connect" name="submit" onclick="init()"/>
            </div>
          </div>
        </nav> 
        <div class="row">
            <div class="col-sm text-center">
                <div id="irchart">
                    <h4>IR Readings</h4>
                    <canvas id="irChart" width="400" height="100"></canvas>
                </div>
            </div>
            <div class="col-sm text-center">
                <h4>Camera Image</h4>
                <img id="cameraImage" alt="Camera image" src="nocamera.jpg" width=320/>
            </div>
            <div class="col-sm text-center">
                <h4>First Camera Image</h4>
                <img id="firstImage" alt="First camera image" src="nocamera.jpg" width=320/>
            </div>
        </div>
        <div class="row">
            <div class="col-sm text-center">
                <h4>IMU Visualization</h4>
                <div id="imu"></div>
            </div>
            <div class="col-sm text-center">
                <h4>Topics</h4>
                <div class="form-group">
                    <label for="imutopic">IMU Topic</label>
                    <input type="text" class="form-control" id="imutopic" value="/pidrone/imu_visualization_marker" onchange="markerUpdate()"/>
                </div>
                <div class="form-group">
                    <label for="imagetopic">Camera Topic</label>
                    <input type="text" class="form-control" id="imagetopic" value="/pidrone/picamera/image_raw" onchange="imageStream()"/>
                    <small id="imagetopicHelp" class="form-text text-muted">Make sure you run <code>rosrun web_video_server web_video_server</code> and the image stream.</small>
                </div>
            </div>
        </div>
        <div class="row">
            <div class="col-sm">
                <table class="table table-bordered">
                    <tbody>
                      <tr>
                        <th scope="col">Action</th>
                        <td>;</td>
                        <td>Space Bar</td>
                        <td>T</td>
                        <td>A</td>
                        <td>D</td>
                        <td>W</td>
                        <td>S</td>
                        <td>J</td>
                        <td>L</td>
                        <td>I</td>
                        <td>K</td>
                        <td>H</td>
                        <td>R</td>
                        <td>P</td>
                      </tr>
                      <tr>
                        <th scope="col">Key</th>
                        <td>Arm</td>
                        <td>Disarm</td>
                        <td>Takeoff</td>
                        <td>Yaw Left</td>
                        <td>Yaw Right</tD>
                        <td>Up</td>
                        <td>Down</td>
                        <td>Left</td>
                        <td>Right</td>
                        <td>Forward</td>
                        <td>Backward</td>
                        <td>Zero Velocity/Hover</td>
                        <td>Reset position hold</td>
                        <td>Toggle Position Hold</td>
                      </tr>
                    </tbody>
                </table>
            </div>
        </div>
>>>>>>> b8b7e8a5
</body>
</html><|MERGE_RESOLUTION|>--- conflicted
+++ resolved
@@ -17,533 +17,6 @@
 
 <script type="text/javascript" src="js/main.js"></script>
 
-<<<<<<< HEAD
-<script type="text/javascript">
-  /**
-   * Setup all visualization elements when the page is loaded.
-   */
-  function empty(element) {
-    while (element.firstChild) {
-      element.removeChild(element.firstChild);
-    }
-  }
-  function printProperties(obj) {
-    for(var propt in obj){
-      console.log(propt + ': ' + obj[propt]);
-    }
-  }
-
-    function myround(number, precision) {
-      var factor = Math.pow(10, precision);
-      var tempNumber = number * factor;
-      var roundedTempNumber = Math.round(tempNumber);
-      return roundedTempNumber / factor;
-    };
-
-  var markerClient;
-  var ros;
-  var modepub;
-  var modeMsg;
-  var heartbeatPub;
-  function init() {
-    // Connect to ROS.
-    var url = 'ws://' + document.getElementById('hostname').value + ':9090'
-    ros = new ROSLIB.Ros({
-      url : url
-    });
-
-    function closeSession(){
-      console.log("Closing connections.");
-      ros.disconnect();
-      return false;
-    }
-    window.onbeforeunload = closeSession;
-
-  ros.on('error', function(error) {
-      console.log('ROS Master:  Error, check console.');
-      //printProperties(error);
-      document.getElementById('statusMessage').innerHTML='<p>Error detected; check console.</p>';
-  });
-
-  ros.on('connection', function() {
-      console.log('ROS Master:  Connected.');
-      //printProperties(error);
-      document.getElementById('statusMessage').innerHTML="<p style='color:green'>Connected!</p>";
-  });
-
-  ros.on('close', function() {
-      console.log('ROS Master:  Connection closed.');
-      //printProperties(error);
-      document.getElementById('statusMessage').innerHTML="<p style='color:red'>Connection closed.</p>";
-  });
-
-    modepub = new ROSLIB.Topic({
-      ros : ros,
-      name : '/pidrone/set_mode',
-      messageType : 'pidrone_pkg/Mode'
-    });
-
-    modeMsg = new ROSLIB.Message({
-      mode: 0,
-     });
-
-    emptyMsg = new ROSLIB.Message({
-     });
-
-
-    heartbeatPub = new ROSLIB.Topic({
-      ros : ros,
-      name : '/pidrone/heartbeat',
-      messageType : 'std_msgs/String'
-    });
-    heartbeatpubmsg = new ROSLIB.Message({data: "Javascript API"})
-
-
-
-
-
-    setInterval(function(){
-      heartbeatPub.publish(heartbeatpubmsg);
-      //console.log("heartbeat");
-    }, 1000);
-
-    resetpub = new ROSLIB.Topic({
-      ros : ros,
-      name : '/pidrone/reset_transform',
-      messageType : 'std_msgs/Empty'
-    });
-
-    togglepub = new ROSLIB.Topic({
-      ros : ros,
-      name : '/pidrone/toggle_transform',
-      messageType : 'std_msgs/Empty'
-    });
-
-
-    statesub = new ROSLIB.Topic({
-      ros : ros,
-      name : '/pidrone/state',
-      messageType : 'pidrone_pkg/State',
-      queue_length : 2,
-      throttle_rate : 2
-    });
-    statesub.subscribe(function(message) {
-      //printProperties(message);
-      var mynumber = myround(message.vbat, 2);
-      document.getElementById('vbat').innerHTML=mynumber
-      if (message.vbat <= 11.3) {
-        document.getElementById('vbat').innerHTML=mynumber + " EMPTY!";
-      } else {
-        document.getElementById('vbat').innerHTML=mynumber;
-      }
-
-    });
-
-
-    irsub = new ROSLIB.Topic({
-      ros : ros,
-      name : '/pidrone/infrared',
-      messageType : 'sensor_msgs/Range',
-      queue_length : 2,
-      throttle_rate : 5
-    });
-    irsub.subscribe(function(message) {
-      //printProperties(message);
-      //console.log("Range: " + message.range);
-      irChart.data.datasets[0].data[count] = message.range;
-      if (count - 1 < 0) {
-        irChart.data.datasets[1].data[windowSize - 1] = 0;
-      } else{
-        irChart.data.datasets[1].data[count - 1] = 0;
-      }
-      irChart.data.datasets[1].data[count] = 60;
-      count = count + 1;
-      count = count % irChart.data.datasets[0].data.length;
-      irChart.update();
-      //console.log("Data: " + irChart.data.datasets[0].data);
-
-    });
-
-  
-    var imu = document.getElementById("imu");
-    empty(imu);
-
-    // Create the main viewer.
-    var imuviewer = new ROS3D.Viewer({
-      divID : 'imu',
-      width : 320,
-      height : 240,
-      antialias : true
-    });
-
-
-    // Setup a client to listen to TFs.
-    var tfClient = new ROSLIB.TFClient({
-      ros : ros,
-      angularThres : 0.01,
-      transThres : 0.01,
-      rate : 5.0,
-      fixedFrame : '/base'
-    });
-
-    // Setup the marker client.
-    markerClient = new ROS3D.MarkerClient({
-      ros : ros,
-      tfClient : tfClient,
-      topic : document.getElementById('imutopic').value,
-      rate : 5.0,
-      rootObject : imuviewer.scene
-    });
-
-
-    // Create the main viewer.
-//    var imageviewer = new MJPEGCANVAS.Viewer({
-//      divID : 'camera',
-//      host : '10.42.0.24',
-//      width : 320,
-//      height : 240,
-//      topic : '/pidrone/picamera/image_raw'
-//    });
-    imageStream();
-  }
-
-  function imageStream() {
-    var image = document.getElementById('cameraImage');
-    image.src = "http://" + document.getElementById('hostname').value + ":8080/stream?topic=/pidrone/picamera/image_raw&quality=70";
-  }
-
-  function markerUpdate() {
-    markerClient.topicName = document.getElementById('imutopic').value;
-    markerClient.subscribe();
-  }
-</script>
-
-</head>
-
-<body onload="init()">
-  <h2>Drone Web Interface</h2>
-<table summary="hostname" border="1" width=800>
-<tr>
-  <td>Hostname: <input type="text" id="hostname" value="192.168.42.1" onchange="init()"/><input type="submit" value="Connect" name="submit" onclick="init()"/></td>
-<td>Connection status:  <div id="statusMessage">Initial value.</div>
-    Battery Voltage:<div id="vbat">???</div></td>
-</tr>
-</table>
-
-<table summary="camera">
-
-
-
-<tr>
-<td>
-
-<div id="irchart">
-IR Readings
-<canvas id="irChart" width="400" height="100"></canvas>
-<script type="text/javascript">
-var ctx = document.getElementById("irChart").getContext('2d');
-var count = 0;
-var windowSize = 500;
-var irChart = new Chart(ctx, {
-    type: 'line',
-    data: {
-        labels: Array(windowSize),
-        datasets: [
-          {
-            label: 'IR Readings',
-            data: Array(windowSize),
-            borderWidth: 1,
-            pointRadius: 0,
-            //borderColor: 'rgba(0, 255, 0, 1)'
-          },
-          {
-            label: 'Window',
-            data: Array(windowSize),
-            borderWidth: 1,
-            pointRadius: 0,
-            borderColor: 'rgba(255, 0, 0, 1)'
-          },
-        ]
-    },
-    options: {
-        animation: {
-           duration: 0,
-        },
-        scales: {
-            yAxes: [{
-                ticks: {
-                    beginAtZero:true,
-                    min: 0,
-                    max: 60,
-                }
-            }],
-            xAxes: [{
-                display: false
-            }]
-        },
-        legend: {
-          display: false
-        },
-    }
-});
-for (i = 0; i < irChart.data.datasets[0].data.length; i++) {
-  irChart.data.datasets[0].data[i] = 0;
-  irChart.data.labels[i] = i;
-  irChart.data.datasets[1].data[i] = 0;
-}
-
-</script>
-</div>
-</td>
-
-<td>
-Keyboard Control (with focus in the input box)
-<br/>
-<div class="tooltip">
-<span class="tooltiptext">
-<ul>
-<li>;: Arm</li>
-<li>space bar: Disarm</li>
-<li>t: Takeoff</li>
-<li>a: Yaw left</li>
-<li>d: Yaw right</li>
-<li>w: up</li>
-<li>s: down</li>
-<li>j: left</li>
-<li>l: right</li>
-<li>i: forward</li>
-<li>k: backward</li>
-<li>h: zero velocity</li>
-<li>h: hover</li>
-<li>r: set or reset the image/transform used for position hold</li>
-<li>p: toggle whether to perform position hold or velocity zero</li>
-
-</ul>
-</span>
-<br/>
-<input type="submit" name="arm" value="Arm" onclick="publishArm()"/>
-<input type="submit" name="disarm" value="Disarm" onclick="publishDisarm()"/>
-
-<input type="text" name="keyboardCtrl" value="" onkeydown="keyDown()" onkeyup="keyUp()" onkeypress="keyPress()" />
-</div>
-<script type="text/javascript">
-
-function publishArm() {
-  console.log("arm");
-  modeMsg.mode = 0
-  modeMsg.x_velocity = 0
-  modeMsg.y_velocity = 0
-  modeMsg.z_velocity = 0
-  modeMsg.yaw_velocity = 0
-  modepub.publish(modeMsg);
-}
-function publishResetTransform() {
-  console.log("reset transform");
-  resetpub.publish(emptyMsg);
-}
-
-function publishToggleTransform() {
-  console.log("toggle transform");
-  togglepub.publish(emptyMsg);
-}
-
-
-function publishDisarm() {
-  console.log("disarm");
-  modeMsg.mode = 4
-  modeMsg.x_velocity = 0
-  modeMsg.y_velocity = 0
-  modeMsg.z_velocity = 0
-  modeMsg.yaw_velocity = 0
-  modepub.publish(modeMsg);
-}
-
-function publishZeroVelocity() {
-  console.log("zero velocity");
-  modeMsg.mode = 5
-  modeMsg.x_velocity = 0
-  modeMsg.y_velocity = 0
-  modeMsg.z_velocity = 0
-  modeMsg.yaw_velocity = 0
-  modepub.publish(modeMsg);
-}
-
-
-function publishTakeoff() {
-  console.log("takeoff");
-  modeMsg.mode = 5
-  modeMsg.x_velocity = 0
-  modeMsg.y_velocity = 0
-  modeMsg.z_velocity = 0
-  modeMsg.yaw_velocity = 0
-  modepub.publish(modeMsg);
-}
-
-
-function publishTranslateLeft() {
-  console.log("translate left");
-  modeMsg.mode = 5
-  modeMsg.x_velocity = -10
-  modeMsg.y_velocity = 0
-  modeMsg.z_velocity = 0
-  modeMsg.yaw_velocity = 0
-  modepub.publish(modeMsg);
-}
-
-function publishTranslateRight() {
-  console.log("translate right");
-  modeMsg.mode = 5
-  modeMsg.x_velocity = 10
-  modeMsg.y_velocity = 0
-  modeMsg.z_velocity = 0
-  modeMsg.yaw_velocity = 0
-  modepub.publish(modeMsg);
-}
-
-function publishTranslateForward() {
-  console.log("translate forward");
-  modeMsg.mode = 5
-  modeMsg.x_velocity = 0
-  modeMsg.y_velocity = 10
-  modeMsg.z_velocity = 0
-  modeMsg.yaw_velocity = 0
-  modepub.publish(modeMsg);
-
-}
-
-function publishTranslateBackward() {
-  console.log("translate backward");
-  modeMsg.mode = 5
-  modeMsg.x_velocity = 0
-  modeMsg.y_velocity = -10
-  modeMsg.z_velocity = 0
-  modeMsg.yaw_velocity = 0
-  modepub.publish(modeMsg);
-}
-
-
-function publishTranslateUp() {
-  console.log("translate up");
-  modeMsg.mode = 5
-  modeMsg.x_velocity = 0
-  modeMsg.y_velocity = 0
-  modeMsg.z_velocity = 0.05
-  modeMsg.yaw_velocity = 0
-  modepub.publish(modeMsg);
-}
-
-function publishTranslateDown() {
-  console.log("translate down");
-  modeMsg.mode = 5
-  modeMsg.x_velocity = 0
-  modeMsg.y_velocity = 0
-  modeMsg.z_velocity = -0.05
-  modeMsg.yaw_velocity = 0
-  modepub.publish(modeMsg);
-}
-
-
-function publishYawLeft() {
-  console.log("yaw left");
-  modeMsg.mode = 5
-  modeMsg.x_velocity = 0
-  modeMsg.y_velocity = 0
-  modeMsg.z_velocity = 0
-  modeMsg.yaw_velocity = -50
-  modepub.publish(modeMsg);
-}
-
-function publishYawRight() {
-  console.log("yaw right");
-  modeMsg.mode = 5
-  modeMsg.x_velocity = 0
-  modeMsg.y_velocity = 0
-  modeMsg.z_velocity = 0
-  modeMsg.yaw_velocity = 50
-  modepub.publish(modeMsg);
-}
-
-
-
-function keyUp() {
-
-  var char = String.fromCharCode(event.which || event.keyCode);
-  //console.log("key up: " + char);
-  if (char == "J" || char == "L" || char == "K" || char == "I" || char == "W" || char == "S" || char == "A" || char == "D") {
-    publishZeroVelocity();
-  }
-}
-
-function keyPress() {
-  var char = String.fromCharCode(event.which || event.keyCode);
-  console.log("key pressed: " + char);
-  if (char == ';') {
-    publishArm();
-  } else if (char == ' ') {
-    publishDisarm();
-  } else if (char == 'h') {
-    publishZeroVelocity();
-  } else if (char == 'r') {
-    publishResetTransform();
-  } else if (char == 't') {
-    publishTakeoff();
-  } else if (char == 'p') {
-    publishToggleTransform();
-  }
-
-  event.preventDefault();
-  return false;
-}
-
-function keyDown() {
-  //console.log("Got key down: " + event.keyCode);
-  //printProperties(event);
-  var char = String.fromCharCode(event.which || event.keyCode);
-  //console.log("Key down: " + char);
-  if (char == 'J') {
-    publishTranslateLeft();
-  } else if (char == 'L') {
-    publishTranslateRight();
-  } else if (char == "K") {
-    publishTranslateBackward();
-  } else if (char == "I") {
-    publishTranslateForward();
-  } else if (char == "W") {
-    publishTranslateUp();
-  } else if (char == "S") {
-    publishTranslateDown();
-  } else if (char == "A") {
-    publishYawLeft();
-  } else if (char == "D") {
-    publishYawRight();
-  } else {
-    //console.log('undefined key: ' + event.keyCode);
-  }
-}
-
-</script>
-
-</td>
-
-</tr>
-
-
-<tr>
-<td><div id="imu"></div></td>
-<td><img id="cameraImage" alt="Camera image" src="nocamera.jpg" width=400/></td>
-</tr>
-
-<tr><td>IMU
-Topic: <input type="text" id="imutopic" value="/pidrone/imu_visualization_marker" onchange="markerUpdate()"/>
-</td>
-    <td>Camera.  Make sure you run <pre>rosrun web_video_server web_video_server</pre> and the image stream.
-<br/>
-Topic: <input type="text" id="imagetopic" value="/pidrone/picamrea/image_raw" onchange="imageStream()"/>
-</td>
-</tr>
-</table>
-
-=======
 
 </head>
 
@@ -582,7 +55,7 @@
               <input class="btn btn-primary my-2 my-sm-0" type="submit" value="Connect" name="submit" onclick="init()"/>
             </div>
           </div>
-        </nav> 
+        </nav>
         <div class="row">
             <div class="col-sm text-center">
                 <div id="irchart">
@@ -659,6 +132,5 @@
                 </table>
             </div>
         </div>
->>>>>>> b8b7e8a5
 </body>
 </html>